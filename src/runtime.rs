use std::cmp::{Ordering, min};
use std::hash;
use std::rc::Rc;
use std::mem::size_of;
use std::borrow::Cow;
use regex::{Regex};
use std::collections::HashMap;

use primitive;

#[derive(Clone, Debug)]
pub struct Chunk {
    pub data: Vec<u64>,
    pub row_width: usize,
}

#[derive(Clone, Debug)]
pub struct Groups<'a> {
    pub chunk: &'a Chunk,
    pub key: &'a [usize],
    pub ix: usize,
}

#[derive(Clone, Debug)]
pub struct Diffs<'a> {
    pub left_key: &'a [usize],
    pub left_groups: Groups<'a>,
    pub left_group: Option<&'a [u64]>,
    pub right_key: &'a [usize],
    pub right_groups: Groups<'a>,
    pub right_group: Option<&'a [u64]>,
}

#[derive(Clone, Debug)]
pub enum Diff<'a> {
    Left(&'a [u64]),
    Both(&'a [u64], &'a [u64]),
    Right(&'a [u64]),
}

pub fn compare_by_key(left_words: &[u64], right_words: &[u64], left_key: &[usize], right_key: &[usize]) -> Ordering {
    for ix in 0..min(left_key.len(), right_key.len()) {
        match left_words[left_key[ix]].cmp(&right_words[right_key[ix]]) {
            Ordering::Less => return Ordering::Less,
            Ordering::Equal => (),
            Ordering::Greater => return Ordering::Greater,
        }
    }
    return Ordering::Equal;
}

const PIECE_SIZE: usize = 8;
const PIECE_MASK: u64 = 0b1111_1111;
const NUM_PIECES: usize = 8;
const MAX_PIECE: usize = 256;

pub fn get_piece(word: u64, ix: usize) -> usize {
    ((word >> ((ix * PIECE_SIZE) as u64)) & PIECE_MASK) as usize
}

impl Chunk {
    pub fn empty() -> Chunk {
        Chunk{ data: vec![], row_width: 1 }
    }

    pub fn len(&self) -> usize {
        self.data.len() / self.row_width
    }

    pub fn sort(&self, key: &[usize]) -> Chunk {
        let row_width = self.row_width;
        let mut data = self.data.clone();
        let mut buffer = self.data.clone();
        for &word_ix in key.iter().rev() {
            let mut counts = [[0; MAX_PIECE]; NUM_PIECES];
            for row_ix in (0..data.len()).step_by(row_width) {
                let word = data[row_ix + word_ix];
                for piece_ix in 0..NUM_PIECES {
                    counts[piece_ix][get_piece(word,piece_ix)] += 1;
                }
            }
            let mut buckets = [[0; MAX_PIECE]; NUM_PIECES];
            for piece_ix in 0..NUM_PIECES {
                for piece in 0..255 {
                    buckets[piece_ix][piece+1] = buckets[piece_ix][piece] + (row_width * counts[piece_ix][piece]);
                }
            }
            for piece_ix in 0..NUM_PIECES {
                for row_ix in (0..data.len()).step_by(row_width) {
                    let word = data[row_ix + word_ix];
                    let piece = get_piece(word, piece_ix);
                    let bucket = buckets[piece_ix][piece];
                    for ix in 0..row_width {
                        buffer[bucket + ix] = data[row_ix + ix];
                    }
                    buckets[piece_ix][piece] += row_width;
                }
                ::std::mem::swap(&mut buffer, &mut data);
            }
        }
        Chunk{data: data, row_width: self.row_width}
    }

    pub fn groups<'a>(&'a self, key: &'a [usize]) -> Groups<'a> {
        Groups{chunk: &self, key: key, ix: 0}
    }

    pub fn project(&self, key: &[usize]) -> Chunk {
        // project
        let mut data = vec![];
        for row in self.data.chunks(self.row_width) {
            for &word_ix in key.iter() {
                data.push(row[word_ix]);
            }
        }
        let mut result = Chunk{data: data, row_width: key.len()};

        // sort
        let key = (0..key.len()).collect::<Vec<_>>();
        result = result.sort(&key[..]);

        // dedup
        let mut data = vec![];
        for group in result.groups(&key[..]) {
            data.extend(&group[..key.len()]);
        }
        result.data = data;
        result
    }

    pub fn diffs<'a>(&'a self, other: &'a Chunk, self_key: &'a [usize], other_key: &'a [usize]) -> Diffs<'a> {
        let mut left_groups = self.groups(self_key);
        let mut right_groups = other.groups(other_key);
        let left_group = left_groups.next();
        let right_group = right_groups.next();
        Diffs{left_key: self_key, left_groups: left_groups, left_group: left_group, right_key: other_key, right_groups: right_groups, right_group: right_group}
    }

    pub fn semijoin(&self, other: &Chunk, self_key: &[usize], other_key: &[usize]) -> (Chunk, Chunk) {
        let mut self_data = Vec::with_capacity(self.data.len());
        let mut other_data = Vec::with_capacity(other.data.len());
        for diff in self.diffs(other, self_key, other_key) {
            match diff {
                Diff::Both(self_words, other_words) => {
                    self_data.extend(self_words);
                    other_data.extend(other_words);
                }
                _ => ()
            }
        }
        (
            Chunk{ data: self_data, row_width: self.row_width},
            Chunk{ data: other_data, row_width: other.row_width},
        )
    }

    pub fn join(&self, other: &Chunk, self_key: &[usize], other_key: &[usize]) -> Chunk {
        let mut data = vec![];
        for diff in self.diffs(other, self_key, other_key) {
            match diff {
                Diff::Both(self_words, other_words) => {
                    for self_row in self_words.chunks(self.row_width) {
                        for other_row in other_words.chunks(other.row_width) {
                            data.extend(self_row);
                            data.extend(other_row);
                        }
                    }
                }
                _ => ()
            }
        }
        let row_width = self.row_width + other.row_width;
        Chunk{data: data, row_width: row_width}
    }

    pub fn antijoin(&self, other: &Chunk, self_key: &[usize], other_key: &[usize]) -> Chunk {
        let mut data = vec![];
        for diff in self.diffs(other, self_key, other_key) {
            match diff {
                Diff::Right(other_words) => {
                    for other_row in other_words.chunks(other.row_width) {
                        data.extend(other_row);
                    }
                }
                _ => ()
            }
        }
        Chunk{data: data, row_width: other.row_width}
    }

    pub fn union(&self, other: &Chunk, key: &[usize]) -> Chunk {
        let mut data = vec![];
        for diff in self.diffs(other, &key[..], &key[..]) {
            match diff {
                Diff::Left(self_words) => {
                    data.extend(self_words);
                }
                Diff::Both(self_words, _) => {
                    data.extend(self_words);
                }
                Diff::Right(other_words) => {
                    data.extend(other_words);
                }
            }
        }
        Chunk{data: data, row_width: self.row_width}
    }

    pub fn difference(&self, other: &Chunk, key: &[usize]) -> Chunk {
        let mut data = vec![];
        for diff in self.diffs(other, &key[..], &key[..]) {
            match diff {
                Diff::Left(self_words) => {
                    data.extend(self_words);
                }
                _ => ()
            }
        }
        Chunk{data: data, row_width: self.row_width}
    }

    pub fn selfjoin(&self, left_ix: usize, right_ix: usize) -> Chunk {
        let mut data = vec![];
        for row in self.data.chunks(self.row_width) {
            if row[left_ix] == row[right_ix] {
                data.extend(row);
            }
        }
        Chunk{ data: data, row_width: self.row_width}
    }

    pub fn filter(&self, ix: usize, value: u64) -> Chunk {
        let mut data = vec![];
        for row in self.data.chunks(self.row_width) {
            if row[ix] == value {
                data.extend(row);
            }
        }
        Chunk{ data: data, row_width: self.row_width}
    }

    pub fn extend(&self, constants: &[u64]) -> Chunk {
        let mut data = vec![];
        for row in self.data.chunks(self.row_width) {
            data.extend(row);
            data.extend(constants);
        }
        Chunk{ data: data, row_width: self.row_width + constants.len() }
    }
    pub fn print(&self, kinds: &Vec<Kind>, strings: &Vec<String>) {
        println!("{:?}", kinds);
        for row in self.data.chunks(self.row_width) {
            for col in 0..kinds.len() {
                let ix = kinds[0..col].iter().map(|kind| kind.width()).sum();
                kinds[col].print(row, ix, strings);
                print!("\t");
            }
            print!("\n");
        }
    }
}

impl<'a> Iterator for Groups<'a> {
    type Item = &'a [u64];

    fn next(&mut self) -> Option<&'a [u64]> {
        let data = &self.chunk.data;
        let row_width = self.chunk.row_width;
        if self.ix >= data.len() {
            None
        } else {
            let start = self.ix;
            let mut end = start;
            loop {
                end += row_width;
                if end >= data.len()
                || compare_by_key(&data[start..start+row_width], &data[end..end+row_width], self.key, self.key) != Ordering::Equal {
                    break;
                }
            }
            self.ix = end;
            Some(&data[start..end])
        }
    }
}

impl<'a> Iterator for Diffs<'a> {
    type Item = Diff<'a>;

    fn next(&mut self) -> Option<Diff<'a>> {
        match (self.left_group, self.right_group) {
            (Some(left_words), Some(right_words)) => {
                match compare_by_key(left_words, right_words, self.left_key, self.right_key) {
                    Ordering::Less => {
                        let result = Some(Diff::Left(left_words));
                        self.left_group = self.left_groups.next();
                        result
                    }
                    Ordering::Equal => {
                        let result = Some(Diff::Both(left_words, right_words));
                        self.left_group = self.left_groups.next();
                        self.right_group = self.right_groups.next();
                        result
                    }
                    Ordering::Greater => {
                        let result = Some(Diff::Right(right_words));
                        self.right_group = self.right_groups.next();
                        result
                    }
                }
            }
            (Some(left_words), None) => {
                let result = Some(Diff::Left(left_words));
                self.left_group = self.left_groups.next();
                result
            }
            (None, Some(right_words)) => {
                let result = Some(Diff::Right(right_words));
                self.right_group = self.right_groups.next();
                result
            }
            (None, None) => None,
        }
    }
}

pub type Id = u64;
pub type Hash = u64;
pub type Number = f64;
pub type Text = &'static String;

// these just make type signatures easier to read
pub type ColumnId = usize;
pub type FieldId = Id;
pub type ClauseId = Id;
pub type ViewId = Id;
pub type VariableId = Id;

#[derive(Copy, PartialEq, Eq, Clone, Debug)]
pub enum Kind {
    Id,
    Number,
    Text,
}

impl Kind {
    pub fn width(&self) -> usize {
        let bytes = match *self {
            Kind::Id => size_of::<Id>(),
            Kind::Number => size_of::<Number>(),
            Kind::Text => size_of::<(Hash, Text)>(),
        };
        bytes / 8
    }

    pub fn print(&self, row: &[u64], ix: usize, strings: &Vec<String>) {
        match *self {
            Kind::Id => print!("{:?}", row[ix]),
            Kind::Number => print!("{:?}", to_number(row[ix])),
            Kind::Text => print!("{:?}", &strings[row[ix+1] as usize]),
        }
    }
}

pub fn hash<T: hash::Hash>(t: &T) -> u64 {
    let mut s = hash::SipHasher::new();
    hash::Hash::hash(t, &mut s);
    hash::Hasher::finish(&s)
}

pub fn to_number(u: u64) -> f64 {
    unsafe{ ::std::mem::transmute(u) }
}

pub fn from_number(f: f64) -> u64 {
    unsafe{ ::std::mem::transmute(f) }
}

#[derive(Clone, Debug, PartialEq, Eq, Copy)]
pub enum Direction {
    Ascending,
    Descending,
}

#[derive(Clone, Debug)]
pub enum Action {
    Sort(usize, Vec<usize>),
    Project(usize, Vec<usize>),
    SemiJoin(usize, usize, Vec<usize>, Vec<usize>),
    Join(usize, usize, Vec<usize>, Vec<usize>),
    AntiJoin(usize, usize, Vec<usize>, Vec<usize>),
    SelfJoin(usize, usize, usize),
    Filter(usize, usize, u64),
    Apply(usize, primitive::Primitive, Vec<usize>, Vec<usize>, Vec<(usize, Kind, Direction)>),
    Extend(usize, Vec<u64>),
    DebugChunk(usize),
    DebugText(usize, usize),
}

#[derive(Clone, Debug)]
pub struct Query {
    pub upstream: Vec<usize>,
    pub actions: Vec<Action>,
    pub result_ix: usize,
}

impl Query {
    pub fn run(&self, strings: &mut Vec<String>, regexes: &mut HashMap<String, Regex>, states: &[Rc<Chunk>]) -> Chunk {
        let mut chunks = self.upstream.iter().map(|&ix| Cow::Borrowed(&*states[ix])).collect::<Vec<_>>();
        for action in self.actions.iter() {
            // println!("");
            // println!("{:?}", chunks.iter().map(|chunk| chunk.len()).collect::<Vec<_>>());
            // println!("{:?}", action);
            // time!(format!("{:?}", action), {
            match action {
                &Action::Sort(ix, ref key) => {
                    let chunk = chunks[ix].sort(&key[..]);
                    chunks[ix] = Cow::Owned(chunk);
                },
                &Action::Project(ix, ref key) => {
                    let chunk = chunks[ix].project(&key[..]);
                    chunks[ix] = Cow::Owned(chunk);
                }
                &Action::SemiJoin(left_ix, right_ix, ref left_key, ref right_key) => {
                    let (left_chunk, right_chunk) = chunks[left_ix].semijoin(&chunks[right_ix], &left_key[..], &right_key[..]);
                    chunks[left_ix] = Cow::Owned(left_chunk);
                    chunks[right_ix] = Cow::Owned(right_chunk);
                },
                &Action::Join(left_ix, right_ix, ref left_key, ref right_key) => {
                    let chunk = chunks[left_ix].join(&chunks[right_ix], &left_key[..], &right_key[..]);
                    chunks[left_ix] = Cow::Owned(Chunk::empty());
                    chunks[right_ix] = Cow::Owned(chunk);
                }
                &Action::AntiJoin(left_ix, right_ix, ref left_key, ref right_key) => {
                    let chunk = chunks[left_ix].antijoin(&chunks[right_ix], &left_key[..], &right_key[..]);
                    chunks[left_ix] = Cow::Owned(Chunk::empty());
                    chunks[right_ix] = Cow::Owned(chunk);
                }
                &Action::SelfJoin(ix, left_column, right_column) => {
                    let chunk = chunks[ix].selfjoin(left_column, right_column);
                    chunks[ix] = Cow::Owned(chunk);
                }
                &Action::Filter(ix, column, value) => {
                    let chunk = chunks[ix].filter(column, value);
                    chunks[ix] = Cow::Owned(chunk);
                }
                &Action::Apply(ix, primitive, ref input_ixes, ref group_ixes, ref over_ixes) => {
                    let chunk = primitive.apply(&chunks[ix], &*input_ixes, &*group_ixes, &*over_ixes, strings, regexes);
                    chunks[ix] = Cow::Owned(chunk);
                }
                &Action::Extend(ix, ref constants) => {
                    let chunk = chunks[ix].extend(&*constants);
                    chunks[ix] = Cow::Owned(chunk);
                }
                &Action::DebugChunk(ix) => {
                    let chunk = &chunks[ix];
                    println!("{:?}", chunk.data.chunks(chunk.row_width).collect::<Vec<_>>());
                }
                &Action::DebugText(ix, field) => {
                    let chunk = &chunks[ix];
                    println!("{:?}", chunk.data.chunks(chunk.row_width).map(|row| &strings[row[field] as usize]).collect::<Vec<_>>());
                }
            }
            // });
        }
        ::std::mem::replace(&mut chunks[self.result_ix], Cow::Owned(Chunk::empty())).into_owned()
    }
}

#[derive(Debug, Clone)]
pub struct Union {
    pub upstream: Vec<usize>,
    pub members: Vec<Member>,
    pub key: Vec<usize>,
}

#[derive(Debug, Clone, PartialEq, Eq)]
pub enum Member {
    Insert,
    Remove,
}

impl Union {
    fn run(&self, states: &[Rc<Chunk>]) -> Chunk {
        assert_eq!(self.members[0], Member::Insert);
        let mut result = Cow::Borrowed(&*states[self.upstream[0]]);
        for ix in 1..self.upstream.len() {
            result = Cow::Owned(match self.members[ix] {
                Member::Insert => result.union(&*states[self.upstream[ix]], &self.key[..]),
                Member::Remove => result.difference(&*states[self.upstream[ix]], &self.key[..]),
            });
        }
        result.into_owned()
    }
}

#[derive(Clone, Debug)]
pub struct Program {
    pub ids: Vec<ViewId>,
    // TODO store field ids too
    pub schemas: Vec<Vec<Kind>>,
    pub states: Vec<Rc<Chunk>>,
    pub views: Vec<View>,
    pub downstreams: Vec<Vec<usize>>,
    pub dirty: Vec<bool>, // should be BitSet but that has been removed from std :(

    pub strings: Vec<String>, // to be replaced by gc
    pub regexes: HashMap<String, Regex>,
}

pub fn push_string(data: &mut Vec<u64>, strings: &mut Vec<String>, string: String) {
    data.push(hash(&string));
    data.push(strings.len() as u64);
    strings.push(string);
}

#[derive(Clone, Debug)]
pub enum View {
    Input,
    Query(Query),
    Union(Union),
}

// TODO assumes both will have the same sort order. is that safe?
pub fn chunk_eq(a: &Chunk, b: &Chunk, kinds: &Vec<Kind>) -> bool {
    let a_data = &a.data;
    let b_data = &b.data;
    return
        (a_data.len() == b_data.len())
        && (a.row_width == b.row_width)
        && (0..kinds.len()).all(|kind_ix| {
            let col = kinds[..kind_ix].iter().map(|kind| kind.width()).sum();
            (col..a_data.len()).step_by(a.row_width).all(|value_ix| a_data[value_ix] == b_data[value_ix])
        })
}

impl Program {
    pub fn get_state(&self, id: ViewId) -> &Chunk {
        let &Program{ref ids, ref states, ..} = self;
        let ix = ids.iter().position(|&other_id| other_id == id).unwrap();
        &states[ix]
    }

    // TODO require Relation?
    pub fn set_state(&mut self, id: ViewId, state: Chunk) {
        let &mut Program{ref ids, ref mut states, ref views, ref downstreams, ref mut dirty, ..} = self;
        let ix = ids.iter().position(|&other_id| other_id == id).unwrap();
        match views[ix] {
            View::Input => {
                states[ix] = Rc::new(state);
                for &downstream_ix in downstreams[ix].iter() {
                    dirty[downstream_ix] = true;
                }
            }
            _ => {
                panic!("Can't set view {:?} - it isn't an input!", id);
            }
        }
    }

    pub fn run(&mut self) {
        let &mut Program{ref schemas, ref mut states, ref views, ref downstreams, ref mut dirty, ref mut strings, ref mut regexes, ..} = self;
        while let Some(ix) = dirty.iter().position(|&is_dirty| is_dirty) {
<<<<<<< HEAD
            // println!("Running {:?}", ix);
=======
            time!(format!("view {:?}", ix), {
>>>>>>> 982afa85
            dirty[ix] = false;
            let new_chunk = match views[ix] {
                View::Input => panic!("How did an input get dirtied?"),
                View::Query(ref query) => query.run(strings, regexes, &states[..]),
                View::Union(ref union) => union.run(&states[..])
            };
            if !chunk_eq(&states[ix], &new_chunk, &schemas[ix]) {
                states[ix] = Rc::new(new_chunk);
                for &downstream_ix in downstreams[ix].iter() {
                    dirty[downstream_ix] = true;
                }
            }
        });
            // states[ix].print(&schemas[ix], strings);
        }
    }

    pub fn print(&self, names: &Vec<String>) {
        for ix in 0..self.ids.len() {
            println!("View {:?}: {:?}", ix, &names[ix]);
            self.states[ix].print(&self.schemas[ix], &self.strings);
            println!("");
        }
    }
}

#[cfg(test)]
pub mod tests{
    use super::*;

    use std::cmp::Ordering;
    use rand::{Rng, SeedableRng, StdRng};
    use test::{Bencher, black_box};
    use std::collections::{HashSet, HashMap};
    use std::io::prelude::*;
    use std::fs::File;
    use std::rc::Rc;

    pub fn ids(seed: usize, n: usize) -> Vec<u64> {
        let mut rng = StdRng::new().unwrap();
        rng.reseed(&[seed+0, seed+1, seed+2, seed+3]);
        (0..n).map(|_| rng.gen_range(0, n as u64)).collect()
    }

    #[test]
    pub fn test_chunk_sort() {
        let ids_a = black_box(ids(7, 1000));
        let ids_b = black_box(ids(42, 1000));
        let mut ids = vec![];
        for (&id_a, &id_b) in ids_a.iter().zip(ids_b.iter()) {
            ids.push(id_a);
            ids.push(id_b);
        }
        let result_ids = {
            let mut id_pairs = ids.chunks(2).collect::<Vec<_>>();
            id_pairs.sort();
            id_pairs.into_iter().flat_map(|pair| pair).map(|&id| id).collect::<Vec<_>>()
        };
        let mut chunk = Chunk{data: ids.clone(), row_width: 2};
        chunk = chunk.sort(&[0, 1]);
        assert_eq!(result_ids, chunk.data);
    }

    #[test]
    pub fn test_chunk_simple_join() {
        let ids_a = black_box(ids(7, 1000));
        let ids_b = black_box(ids(42, 1000));
        let key_a = &[0];
        let key_b = &[0];
        let mut result_ids = vec![];
        for &id_a in ids_a.iter() {
            for &id_b in ids_b.iter() {
                if id_a == id_b {
                    result_ids.push(id_a);
                    result_ids.push(id_b);
                }
            }
        }
        let mut chunk_a = Chunk{ data: ids_a.clone(), row_width: 1 };
        let mut chunk_b = Chunk{ data: ids_b.clone(), row_width: 1 };
        chunk_a = chunk_a.sort(key_a);
        chunk_b = chunk_b.sort(key_b);
        let result_chunk = chunk_a.join(&chunk_b, key_a, key_b);
        assert_eq!(
            result_ids.chunks(2).collect::<HashSet<_>>(),
            result_chunk.data.chunks(2).collect::<HashSet<_>>()
            );
    }

    #[test]
    pub fn test_chunk_complex_join() {
        let ids_a = black_box(ids(7, 1_000));
        let ids_b = ids_a.clone(); // to ensure that at least every 1/10 ids will produce a join
        let key_a = &[0, 1];
        let key_b = &[0, 1];
        let mut result_ids = vec![];
        for row_a in ids_a.chunks(2) {
            for row_b in ids_b.chunks(5) {
                if compare_by_key(row_a, row_b, key_a, key_b) == Ordering::Equal {
                    result_ids.extend(row_a);
                    result_ids.extend(row_b);
                }
            }
        }
        let mut chunk_a = Chunk{ data: ids_a.clone(), row_width: 2 };
        let mut chunk_b = Chunk{ data: ids_b.clone(), row_width: 5 };
        chunk_a = chunk_a.sort(key_a);
        chunk_b = chunk_b.sort(key_b);
        let result_chunk = chunk_a.join(&chunk_b, key_a, key_b);
        assert_eq!(
            result_ids.chunks(7).collect::<HashSet<_>>(),
            result_chunk.data.chunks(7).collect::<HashSet<_>>()
            );
    }

    #[bench]
    pub fn bench_chunk_sort_1(bencher: &mut Bencher) {
        let ids = black_box(ids(7, 1_000_000));
        bencher.iter(|| {
            let mut chunk = Chunk{data: ids.clone(), row_width: 1};
            chunk = chunk.sort(&[0]);
            black_box(&chunk);
        });
    }

    #[bench]
    pub fn bench_chunk_sort_2(bencher: &mut Bencher) {
        let ids_a = black_box(ids(7, 1_000_000));
        let ids_b = black_box(ids(42, 1_000_000));
        let mut ids = vec![];
        for (id_a, id_b) in ids_a.into_iter().zip(ids_b.into_iter()) {
            ids.push(id_a);
            ids.push(id_b);
        }
        bencher.iter(|| {
            let mut chunk = Chunk{data: ids.clone(), row_width: 2};
            chunk = chunk.sort(&[0, 1]);
            black_box(&chunk);
        });
    }

    #[bench]
    pub fn bench_chunk_sort_3(bencher: &mut Bencher) {
        let ids_a = black_box(ids(7, 1_000_000));
        let ids_b = black_box(ids(42, 1_000_000));
        let ids_c = black_box(ids(75, 1_000_000));
        let mut ids = vec![];
        for ((id_a, id_b), id_c) in ids_a.into_iter().zip(ids_b.into_iter()).zip(ids_c.into_iter()) {
            ids.push(id_a);
            ids.push(id_b);
            ids.push(id_c);
        }
        bencher.iter(|| {
            let mut chunk = Chunk{data: ids.clone(), row_width: 3};
            chunk = chunk.sort(&[0, 1, 2]);
            black_box(&chunk);
        });
    }

    #[bench]
    pub fn bench_chunk_sort_column(bencher: &mut Bencher) {
        let ids_a = black_box(ids(7, 1_000_000));
        let ids_b = black_box(ids(42, 1_000_000));
        let ids_c = black_box(ids(75, 1_000_000));
        let mut ids = vec![];
        for ((id_a, id_b), id_c) in ids_a.into_iter().zip(ids_b.into_iter()).zip(ids_c.into_iter()) {
            ids.push(id_a);
            ids.push(id_b);
            ids.push(id_c);
        }
        bencher.iter(|| {
            let mut chunk = Chunk{data: ids.clone(), row_width: 3};
            chunk = chunk.sort(&[0]);
            black_box(&chunk);
        });
    }

    #[bench]
    pub fn bench_chunk_sort_range(bencher: &mut Bencher) {
        let ids = black_box((1..10_000).collect::<Vec<_>>());
        bencher.iter(|| {
            let mut chunk = Chunk{data: ids.clone(), row_width: 1};
            chunk = chunk.sort(&[0]);
            black_box(&chunk);
        });
    }

    #[bench]
    pub fn bench_chunk_simple_join(bencher: &mut Bencher) {
        let ids_a = black_box(ids(7, 1_000_000));
        let ids_b = black_box(ids(42, 1_000_000));
        let key_a = &[0];
        let key_b = &[0];
        bencher.iter(|| {
            let mut chunk_a = Chunk{ data: ids_a.clone(), row_width: 1 };
            let mut chunk_b = Chunk{ data: ids_b.clone(), row_width: 1 };
            chunk_a = chunk_a.sort(key_a);
            chunk_b = chunk_b.sort(key_b);
            let result_chunk = chunk_a.join(&chunk_b, key_a, key_b);
            black_box(result_chunk);
        })
    }

    #[bench]
    pub fn bench_chunk_wide_join(bencher: &mut Bencher) {
        let ids_a = black_box(ids(7, 1_000_000)).into_iter().flat_map(|id| vec![id, 0, 0].into_iter()).collect::<Vec<_>>();
        let ids_b = black_box(ids(42, 1_000_000)).into_iter().flat_map(|id| vec![id, 0, 0].into_iter()).collect::<Vec<_>>();
        let key_a = &[0];
        let key_b = &[0];
        bencher.iter(|| {
            let mut chunk_a = Chunk{ data: ids_a.clone(), row_width: 3 };
            let mut chunk_b = Chunk{ data: ids_b.clone(), row_width: 3 };
            chunk_a = chunk_a.sort(key_a);
            chunk_b = chunk_b.sort(key_b);
            let result_chunk = chunk_a.join(&chunk_b, key_a, key_b);
            black_box(result_chunk);
        })
    }

    fn from_tsv(filename: &'static str, kinds: Vec<Kind>, strings: &mut Vec<String>) -> Chunk {
        let mut tsv = String::new();
        File::open(filename).unwrap().read_to_string(&mut tsv).unwrap();
        let mut lines = tsv.lines();
        lines.next(); // drop header
        let mut data = vec![];
        for line in lines {
            for (kind, field) in kinds.iter().zip(line.split("\t")) {
                match *kind {
                    Kind::Id => data.push(field.parse::<u64>().unwrap()),
                    Kind::Number => data.push(from_number(field.parse::<f64>().unwrap())),
                    Kind::Text => push_string(&mut data, strings, field.to_owned())
                }
            }
        }
        let row_width = kinds.iter().map(|kind| kind.width()).sum();
        Chunk{data: data, row_width: row_width}
    }

    pub fn chinook() -> (Vec<String>, Vec<Rc<Chunk>>) {
        use super::Kind::*;
        let mut strings = vec![];
        let states = vec![
            Rc::new(from_tsv("data/Artist.csv", vec![Id, Text], &mut strings)),
            Rc::new(from_tsv("data/Album.csv", vec![Id, Text, Id], &mut strings)),
            Rc::new(from_tsv("data/Track.csv", vec![Id, Text, Id, Id, Id, Text, Number, Number, Number], &mut strings)),
            Rc::new(from_tsv("data/PlaylistTrack.csv", vec![Id, Id], &mut strings)),
            Rc::new(from_tsv("data/Playlist.csv", vec![Id, Text], &mut strings)),
        ];
        (strings, states)
    }

    #[test]
    fn test_chinook() {
        chinook();
    }

    fn chinook_metal(mut strings: Vec<String>, mut states: Vec<Rc<Chunk>>) -> Chunk {
        use super::Action::*;
        let metal = "Heavy Metal Classic".to_owned();
        let query_state = Chunk{ data: vec![hash(&metal), strings.len() as u64], row_width: 2};
        strings.push(metal);
        states.push(Rc::new(query_state));
        let query = Query{
            upstream: vec![0,1,2,3,4,5],
            actions: vec![
            // semijoin Query and Playlist on Name
            Sort(5, vec![0]),
            Sort(4, vec![1]),
            SemiJoin(5, 4, vec![0], vec![1]),

            // semijoin Playlist and PlaylistTrack on PlaylistId
            Sort(4, vec![0]),
            Sort(3, vec![0]),
            SemiJoin(4, 3, vec![0], vec![0]),

            // semijoin PlaylistTrack and Track on TrackId
            Sort(3, vec![1]),
            Project(2, vec![0, 3]),
            SemiJoin(3, 2, vec![1], vec![0]),

            // semijoin Track and Album on AlbumId
            Sort(2, vec![1]),
            Project(1, vec![0, 3]),
            SemiJoin(2, 1, vec![1], vec![0]),

            // join Artist and Album on ArtistId
            Sort(0, vec![0]),
            Sort(1, vec![1]),
            Join(0, 1, vec![0], vec![1]),

            // join AlbumId/Name and Track on AlbumId
            Project(1, vec![3, 1, 2]),
            Join(1, 2, vec![0], vec![1]),

            // join TrackId/Name and PlaylistTrack on TrackId
            Project(2, vec![3, 1, 2]),
            Join(2, 3, vec![0], vec![1]),

            // join PlaylistId/Name and Playlist on PlaylistId
            Project(3, vec![3, 1, 2]),
            Join(3, 4, vec![0], vec![0]),

            // join Name/Name and Query on Name
            Project(4, vec![4, 5, 1, 2]),
            Join(4, 5, vec![0], vec![0]),

            // project Name without hash
            Project(5, vec![3]),
            ],

            result_ix: 5
        };
        query.run(&mut strings, &mut HashMap::new(), &states[..])
    }

    #[test]
    fn test_chinook_metal() {
        let (strings, states) = chinook();
        let results = chinook_metal(strings.clone(), states);
        assert_eq!(
            results.data.iter().map(|ix| &strings[*ix as usize]).collect::<Vec<_>>(),
            vec!["AC/DC", "Accept", "Black Sabbath", "Metallica", "Iron Maiden", "Mot\u{f6}rhead", "M\u{f6}tley Cr\u{fc}e", "Ozzy Osbourne", "Scorpions"]
            );
    }

    #[bench]
    pub fn bench_chinook_metal(bencher: &mut Bencher) {
        let (strings, states) = chinook();
        bencher.iter(|| {
            black_box(chinook_metal(strings.clone(), states.clone()));
        });
    }
}<|MERGE_RESOLUTION|>--- conflicted
+++ resolved
@@ -561,11 +561,7 @@
     pub fn run(&mut self) {
         let &mut Program{ref schemas, ref mut states, ref views, ref downstreams, ref mut dirty, ref mut strings, ref mut regexes, ..} = self;
         while let Some(ix) = dirty.iter().position(|&is_dirty| is_dirty) {
-<<<<<<< HEAD
-            // println!("Running {:?}", ix);
-=======
             time!(format!("view {:?}", ix), {
->>>>>>> 982afa85
             dirty[ix] = false;
             let new_chunk = match views[ix] {
                 View::Input => panic!("How did an input get dirtied?"),
